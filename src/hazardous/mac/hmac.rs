--- conflicted
+++ resolved
@@ -216,25 +216,6 @@
 	mod test_verify {
 		use super::*;
 
-<<<<<<< HEAD
-=======
-		#[test]
-		fn finalize_and_verify_true() {
-			let secret_key = SecretKey::from_slice("Jefe".as_bytes()).unwrap();
-			let data = "what do ya want for nothing?".as_bytes();
-
-			let mut tag = Hmac::new(&secret_key);
-			tag.update(data).unwrap();
-
-			assert!(verify(
-				&tag.finalize().unwrap(),
-				&SecretKey::from_slice("Jefe".as_bytes()).unwrap(),
-				data
-			)
-			.is_ok());
-		}
-
->>>>>>> def7dc5e
 		// Proptests. Only exectued when NOT testing no_std.
 		#[cfg(feature = "safe_api")]
 		mod proptest {
