// MIT License

// Copyright (c) 2018-2019 The orion Developers
// Based on the algorithm from https://github.com/floodyberry/poly1305-donna

// Permission is hereby granted, free of charge, to any person obtaining a copy
// of this software and associated documentation files (the "Software"), to deal
// in the Software without restriction, including without limitation the rights
// to use, copy, modify, merge, publish, distribute, sublicense, and/or sell
// copies of the Software, and to permit persons to whom the Software is
// furnished to do so, subject to the following conditions:

// The above copyright notice and this permission notice shall be included in
// all copies or substantial portions of the Software.

// THE SOFTWARE IS PROVIDED "AS IS", WITHOUT WARRANTY OF ANY KIND, EXPRESS OR
// IMPLIED, INCLUDING BUT NOT LIMITED TO THE WARRANTIES OF MERCHANTABILITY,
// FITNESS FOR A PARTICULAR PURPOSE AND NONINFRINGEMENT. IN NO EVENT SHALL THE
// AUTHORS OR COPYRIGHT HOLDERS BE LIABLE FOR ANY CLAIM, DAMAGES OR OTHER
// LIABILITY, WHETHER IN AN ACTION OF CONTRACT, TORT OR OTHERWISE, ARISING FROM,
// OUT OF OR IN CONNECTION WITH THE SOFTWARE OR THE USE OR OTHER DEALINGS IN THE
// SOFTWARE.

//! # About:
//! This implementation is based on [poly1305-donna](https://github.com/floodyberry/poly1305-donna)
//! by Andrew Moon.
//!
//! # Parameters:
//! - `data`: Data to be authenticated.
//! - `one_time_key`: One-time key used to authenticate.
//! - `expected`: The expected tag that needs to be verified.
//!
//! # Errors:
//! An error will be returned if:
//! - [`finalize()`] is called twice without a [`reset()`] in between.
//! - [`update()`] is called after [`finalize()`] without a [`reset()`] in
//!   between.
//! - The calculated tag does not match the expected when verifying.
//!
//! # Security:
//! - The one-time key should be generated using a CSPRNG.
//!   [`OneTimeKey::generate()`] can be used for this.
//!
//! # Recommendation:
//! - If you are unsure of whether to use HMAC or Poly1305, it is most often
//!   easier to just
//! use HMAC. See also [Cryptographic Right Answers](https://latacora.micro.blog/2018/04/03/cryptographic-right-answers.html).
//!
//! # Example:
//! ```rust
//! use orion::hazardous::mac::poly1305;
//!
//! let one_time_key = poly1305::OneTimeKey::generate();
//! let msg = "Some message.";
//!
//! let mut poly1305_state = poly1305::Poly1305::new(&one_time_key);
//! poly1305_state.update(msg.as_bytes())?;
//! let tag = poly1305_state.finalize()?;
//!
//! assert!(poly1305::verify(&tag, &one_time_key, msg.as_bytes()).is_ok());
//! # Ok::<(), orion::errors::UnknownCryptoError>(())
//! ```
//! [`update()`]: struct.Poly1305.html
//! [`reset()`]: struct.Poly1305.html
//! [`finalize()`]: struct.Poly1305.html
//! [`OneTimeKey::generate()`]: struct.OneTimeKey.html

extern crate core;

use crate::{
	endianness::{load_u32_le, store_u32_into_le},
	errors::UnknownCryptoError,
};

/// The blocksize which Poly1305 operates on.
const POLY1305_BLOCKSIZE: usize = 16;
/// The output size for Poly1305.
pub const POLY1305_OUTSIZE: usize = 16;
/// The key size for Poly1305.
pub const POLY1305_KEYSIZE: usize = 32;
/// Type for a Poly1305 tag.
type Poly1305Tag = [u8; POLY1305_OUTSIZE];

construct_secret_key! {
	/// A type to represent the `OneTimeKey` that Poly1305 uses for authentication.
	///
	/// # Errors:
	/// An error will be returned if:
	/// - `slice` is not 32 bytes.
	///
	/// # Panics:
	/// A panic will occur if:
	/// - Failure to generate random bytes securely.
	(OneTimeKey, test_one_time_key, POLY1305_KEYSIZE, POLY1305_KEYSIZE, POLY1305_KEYSIZE)
}

impl_from_trait!(OneTimeKey, POLY1305_KEYSIZE);

construct_tag! {
	/// A type to represent the `Tag` that Poly1305 returns.
	///
	/// # Errors:
	/// An error will be returned if:
	/// - `slice` is not 16 bytes.
	(Tag, test_tag, POLY1305_OUTSIZE, POLY1305_OUTSIZE)
}

impl_from_trait!(Tag, POLY1305_OUTSIZE);

#[derive(Clone)]
/// Poly1305 streaming state.
pub struct Poly1305 {
	a: [u32; 5],
	r: [u32; 5],
	s: [u32; 4],
	leftover: usize,
	buffer: [u8; POLY1305_BLOCKSIZE],
	is_finalized: bool,
}

impl Drop for Poly1305 {
	fn drop(&mut self) {
		use zeroize::Zeroize;
		self.a.zeroize();
		self.r.zeroize();
		self.s.zeroize();
		self.buffer.zeroize();
	}
}

impl core::fmt::Debug for Poly1305 {
	fn fmt(&self, f: &mut core::fmt::Formatter) -> core::fmt::Result {
		write!(
			f,
			"Poly1305 {{ a: [***OMITTED***], r: [***OMITTED***], s: [***OMITTED***],
            leftover: ***OMITTED***, buffer: [***OMITTED***], is_finalized: {:?} }}",
			self.is_finalized
		)
	}
}

impl Poly1305 {
	#[rustfmt::skip]
    #[allow(clippy::cast_lossless)]
    #[allow(clippy::identity_op)]
    #[allow(clippy::unreadable_literal)]
    #[allow(clippy::assign_op_pattern)]
    /// Process a datablock of `POLY1305_BLOCKSIZE` length.
    fn process_block(&mut self, data: &[u8]) -> Result<(), UnknownCryptoError> {
        if data.len() != POLY1305_BLOCKSIZE {
            return Err(UnknownCryptoError);
        }

        let hibit: u32 = if self.is_finalized {
            0
        } else {
            (1 << 24)
        };

        let r0: u32 = self.r[0];
        let r1: u32 = self.r[1];
        let r2: u32 = self.r[2];
        let r3: u32 = self.r[3];
        let r4: u32 = self.r[4];

        let s1: u32 = r1 * 5;
        let s2: u32 = r2 * 5;
        let s3: u32 = r3 * 5;
        let s4: u32 = r4 * 5;

        let mut h0: u32 = self.a[0];
        let mut h1: u32 = self.a[1];
        let mut h2: u32 = self.a[2];
        let mut h3: u32 = self.a[3];
        let mut h4: u32 = self.a[4];

        // h += m[i]
        h0 += (load_u32_le(&data[0..4])) & 0x3ffffff;
        h1 += (load_u32_le(&data[3..7]) >> 2) & 0x3ffffff;
        h2 += (load_u32_le(&data[6..10]) >> 4) & 0x3ffffff;
        h3 += (load_u32_le(&data[9..13]) >> 6) & 0x3ffffff;
        h4 += (load_u32_le(&data[12..16]) >> 8) | hibit;

        // h *= r
        let d0: u64 =
            (h0 as u64 * r0 as u64) +
            (h1 as u64 * s4 as u64) +
            (h2 as u64 * s3 as u64) +
            (h3 as u64 * s2 as u64) +
            (h4 as u64 * s1 as u64);
        let mut d1: u64 =
            (h0 as u64 * r1 as u64) +
            (h1 as u64 * r0 as u64) +
            (h2 as u64 * s4 as u64) +
            (h3 as u64 * s3 as u64) +
            (h4 as u64 * s2 as u64);
        let mut d2: u64 =
            (h0 as u64 * r2 as u64) +
            (h1 as u64 * r1 as u64) +
            (h2 as u64 * r0 as u64) +
            (h3 as u64 * s4 as u64) +
            (h4 as u64 * s3 as u64);
        let mut d3: u64 =
            (h0 as u64 * r3 as u64) +
            (h1 as u64 * r2 as u64) +
            (h2 as u64 * r1 as u64) +
            (h3 as u64 * r0 as u64) +
            (h4 as u64 * s4 as u64);
        let mut d4: u64 =
            (h0 as u64 * r4 as u64) +
            (h1 as u64 * r3 as u64) +
            (h2 as u64 * r2 as u64) +
            (h3 as u64 * r1 as u64) +
            (h4 as u64 * r0 as u64);

        // (partial) h %= p
        let mut c: u32 = (d0 >> 26) as u32; h0 = (d0 & 0x3ffffff) as u32;
        d1 += c as u64; c = (d1 >> 26) as u32; h1 = (d1 & 0x3ffffff) as u32;
        d2 += c as u64; c = (d2 >> 26) as u32; h2 = (d2 & 0x3ffffff) as u32;
        d3 += c as u64; c = (d3 >> 26) as u32; h3 = (d3 & 0x3ffffff) as u32;
        d4 += c as u64; c = (d4 >> 26) as u32; h4 = (d4 & 0x3ffffff) as u32;
        h0 += c * 5; c = h0 >> 26; h0 = h0 & 0x3ffffff;
        h1 += c;

        self.a[0] = h0;
        self.a[1] = h1;
        self.a[2] = h2;
        self.a[3] = h3;
        self.a[4] = h4;

        Ok(())
    }

	#[rustfmt::skip]
    #[allow(clippy::cast_lossless)]
    #[allow(clippy::identity_op)]
    #[allow(clippy::unreadable_literal)]
    #[allow(clippy::assign_op_pattern)]
    /// Remaining processing after all data blocks have been processed.
    fn process_end_of_stream(&mut self) {
        // full carry h
        let mut h0: u32 = self.a[0];
        let mut h1: u32 = self.a[1];
        let mut h2: u32 = self.a[2];
        let mut h3: u32 = self.a[3];
        let mut h4: u32 = self.a[4];

        let mut c: u32 = h1 >> 26; h1 = h1 & 0x3ffffff;
        h2 += c; c = h2 >> 26; h2 = h2 & 0x3ffffff;
        h3 += c; c = h3 >> 26; h3 = h3 & 0x3ffffff;
        h4 += c; c = h4 >> 26; h4 = h4 & 0x3ffffff;
        h0 += c * 5; c = h0 >> 26; h0 = h0 & 0x3ffffff;
        h1 += c;

        // compute h + -p
        let mut g0: u32 = h0.wrapping_add(5); c = g0 >> 26; g0 &= 0x3ffffff;
        let mut g1: u32 = h1.wrapping_add(c); c = g1 >> 26; g1 &= 0x3ffffff;
        let mut g2: u32 = h2.wrapping_add(c); c = g2 >> 26; g2 &= 0x3ffffff;
        let mut g3: u32 = h3.wrapping_add(c); c = g3 >> 26; g3 &= 0x3ffffff;
        let mut g4: u32 = h4.wrapping_add(c).wrapping_sub(1 << 26);

        // select h if h < p, or h + -p if h >= p
        let mut mask = (g4 >> (32 - 1)).wrapping_sub(1);
        g0 &= mask;
        g1 &= mask;
        g2 &= mask;
        g3 &= mask;
        g4 &= mask;
        mask = !mask;
        h0 = (h0 & mask) | g0;
    	h1 = (h1 & mask) | g1;
    	h2 = (h2 & mask) | g2;
    	h3 = (h3 & mask) | g3;
    	h4 = (h4 & mask) | g4;

        // h = h % (2^128)
        h0 = ((h0) | (h1 << 26)) & 0xffffffff;
        h1 = ((h1 >> 6) | (h2 << 20)) & 0xffffffff;
        h2 = ((h2 >> 12) | (h3 << 14)) & 0xffffffff;
        h3 = ((h3 >> 18) | (h4 << 8)) & 0xffffffff;

        // mac = (h + pad) % (2^128)
        let mut f: u64 = (h0 as u64) + (self.s[0] as u64); h0 = f as u32;
        f = (h1 as u64) + (self.s[1] as u64) + (f >> 32); h1 = f as u32;
        f = (h2 as u64) + (self.s[2] as u64) + (f >> 32); h2 = f as u32;
        f = (h3 as u64) + (self.s[3] as u64) + (f >> 32); h3 = f as u32;

        // Set self.a to MAC result
        self.a[0] = h0;
        self.a[1] = h1;
        self.a[2] = h2;
        self.a[3] = h3;
    }

	#[allow(clippy::unreadable_literal)]
	/// Initialize a `Poly1305` struct with a given one-time key.
	pub fn new(one_time_key: &OneTimeKey) -> Self {
		let mut state = Self {
			a: [0u32; 5],
			r: [0u32; 5],
			s: [0u32; 4],
			leftover: 0,
			buffer: [0u8; POLY1305_BLOCKSIZE],
			is_finalized: false,
		};

		state.r[0] = (load_u32_le(&one_time_key.unprotected_as_bytes()[0..4])) & 0x3ffffff;
		state.r[1] = (load_u32_le(&one_time_key.unprotected_as_bytes()[3..7]) >> 2) & 0x3ffff03;
		state.r[2] = (load_u32_le(&one_time_key.unprotected_as_bytes()[6..10]) >> 4) & 0x3ffc0ff;
		state.r[3] = (load_u32_le(&one_time_key.unprotected_as_bytes()[9..13]) >> 6) & 0x3f03fff;
		state.r[4] = (load_u32_le(&one_time_key.unprotected_as_bytes()[12..16]) >> 8) & 0x00fffff;

		state.s[0] = load_u32_le(&one_time_key.unprotected_as_bytes()[16..20]);
		state.s[1] = load_u32_le(&one_time_key.unprotected_as_bytes()[20..24]);
		state.s[2] = load_u32_le(&one_time_key.unprotected_as_bytes()[24..28]);
		state.s[3] = load_u32_le(&one_time_key.unprotected_as_bytes()[28..32]);

		state
	}

	/// Reset to `new()` state.
	pub fn reset(&mut self) {
		self.a = [0u32; 5];
		self.leftover = 0;
		self.is_finalized = false;
		self.buffer = [0u8; POLY1305_BLOCKSIZE];
	}

	#[must_use = "SECURITY WARNING: Ignoring a Result can have real security implications."]
	/// Update state with a `data`. This can be called multiple times.
	pub fn update(&mut self, data: &[u8]) -> Result<(), UnknownCryptoError> {
		if self.is_finalized {
			return Err(UnknownCryptoError);
		}
		if data.is_empty() {
			return Ok(());
		}

		let mut bytes = data;

		if self.leftover != 0 {
			debug_assert!(self.leftover <= POLY1305_BLOCKSIZE);

			let mut want = POLY1305_BLOCKSIZE - self.leftover;
			if want > bytes.len() {
				want = bytes.len();
			}

			for (idx, itm) in bytes.iter().enumerate().take(want) {
				self.buffer[self.leftover + idx] = *itm;
			}

			bytes = &bytes[want..];
			self.leftover += want;
			if self.leftover < POLY1305_BLOCKSIZE {
				return Ok(());
			}

			let tmp = self.buffer;
			self.process_block(&tmp)?;
			self.leftover = 0;
		}

		while bytes.len() >= POLY1305_BLOCKSIZE {
			self.process_block(&bytes[0..POLY1305_BLOCKSIZE])?;
			bytes = &bytes[POLY1305_BLOCKSIZE..];
		}

		self.buffer[..bytes.len()].copy_from_slice(&bytes);
		self.leftover = bytes.len();

		Ok(())
	}

	#[must_use = "SECURITY WARNING: Ignoring a Result can have real security implications."]
	/// Return a Poly1305 tag.
	pub fn finalize(&mut self) -> Result<Tag, UnknownCryptoError> {
		if self.is_finalized {
			return Err(UnknownCryptoError);
		}

		self.is_finalized = true;

		let mut local_buffer: Poly1305Tag = self.buffer;

		if self.leftover != 0 {
			local_buffer[self.leftover] = 1;
			// Pad the last block with zeroes before processing it
			for buf_itm in local_buffer
				.iter_mut()
				.take(POLY1305_BLOCKSIZE)
				.skip(self.leftover + 1)
			{
				*buf_itm = 0u8;
			}

			self.process_block(&local_buffer)?;
		}

		self.process_end_of_stream();
		store_u32_into_le(&self.a[0..4], &mut local_buffer);

		Ok(Tag::from(local_buffer))
	}
}

#[must_use = "SECURITY WARNING: Ignoring a Result can have real security implications."]
/// One-shot function for generating a Poly1305 tag of `data`.
pub fn poly1305(one_time_key: &OneTimeKey, data: &[u8]) -> Result<Tag, UnknownCryptoError> {
	let mut poly_1305_state = Poly1305::new(one_time_key);
	poly_1305_state.update(data)?;
	poly_1305_state.finalize()
}

#[must_use = "SECURITY WARNING: Ignoring a Result can have real security implications."]
/// Verify a Poly1305 tag in constant time.
pub fn verify(
	expected: &Tag,
	one_time_key: &OneTimeKey,
	data: &[u8],
) -> Result<(), UnknownCryptoError> {
	if &poly1305(one_time_key, data)? == expected {
		Ok(())
	} else {
		Err(UnknownCryptoError)
	}
}

// Testing public functions in the module.
#[cfg(test)]
mod public {
	use super::*;

	#[cfg(feature = "safe_api")]
	mod test_verify {
		use super::*;

<<<<<<< HEAD
=======
		#[test]
		fn test_poly1305_verify_ok() {
			let tag = poly1305(&OneTimeKey::from_slice(&[0u8; 32]).unwrap(), &[0u8; 16]).unwrap();
			verify(
				&tag,
				&OneTimeKey::from_slice(&[0u8; 32]).unwrap(),
				&[0u8; 16],
			)
			.unwrap();
		}

		#[test]
		fn test_poly1305_verify_err() {
			let mut tag =
				poly1305(&OneTimeKey::from_slice(&[0u8; 32]).unwrap(), &[0u8; 16]).unwrap();
			tag.value[0] ^= 1;
			assert!(verify(
				&tag,
				&OneTimeKey::from_slice(&[0u8; 32]).unwrap(),
				&[0u8; 16],
			)
			.is_err());
		}

		#[test]
		fn finalize_and_verify_true() {
			let secret_key = OneTimeKey::from_slice(&[0u8; 32]).unwrap();
			let data = "what do ya want for nothing?".as_bytes();

			let mut tag = Poly1305::new(&secret_key);
			tag.update(data).unwrap();

			assert!(verify(
				&tag.finalize().unwrap(),
				&OneTimeKey::from_slice(&[0u8; 32]).unwrap(),
				data
			)
			.is_ok());
		}

>>>>>>> def7dc5e
		// Proptests. Only exectued when NOT testing no_std.
		#[cfg(feature = "safe_api")]
		mod proptest {
			use super::*;

			quickcheck! {
				/// When using a different key, verify() should always yield an error.
				/// NOTE: Using different and same input data is tested with TestableStreamingContext.
				fn prop_verify_diff_key_false(data: Vec<u8>) -> bool {
					let sk = OneTimeKey::generate();
					let mut state = Poly1305::new(&sk);
					state.update(&data[..]).unwrap();
					let tag = state.finalize().unwrap();
					let bad_sk = OneTimeKey::generate();

					verify(&tag, &bad_sk, &data[..]).is_err()
				}
			}
		}
	}

	mod test_streaming_interface {
		use super::*;
		use crate::test_framework::incremental_interface::{
			StreamingContextConsistencyTester, TestableStreamingContext,
		};

		// If a Poly1305 one-time key is all 0's then the tag will also be, regardless
		// of which message data has been processed.
		const KEY: [u8; 32] = [24u8; 32];

		impl TestableStreamingContext<Tag> for Poly1305 {
			fn reset(&mut self) -> Result<(), UnknownCryptoError> {
				Ok(self.reset())
			}

			fn update(&mut self, input: &[u8]) -> Result<(), UnknownCryptoError> {
				self.update(input)
			}

			fn finalize(&mut self) -> Result<Tag, UnknownCryptoError> {
				self.finalize()
			}

			fn one_shot(input: &[u8]) -> Result<Tag, UnknownCryptoError> {
				poly1305(&OneTimeKey::from_slice(&KEY).unwrap(), input)
			}

			fn verify_result(expected: &Tag, input: &[u8]) -> Result<(), UnknownCryptoError> {
				// This will only run verifcation tests on differing input. They do not
				// include tests for different secret keys.
				if verify(expected, &OneTimeKey::from_slice(&KEY).unwrap(), input).is_ok() {
					Ok(())
				} else {
					Err(UnknownCryptoError)
				}
			}

			fn compare_states(state_1: &Poly1305, state_2: &Poly1305) {
				assert_eq!(state_1.a, state_2.a);
				assert_eq!(state_1.r, state_2.r);
				assert_eq!(state_1.s, state_2.s);
				assert_eq!(state_1.leftover, state_2.leftover);
				assert_eq!(state_1.buffer[..], state_2.buffer[..]);
				assert_eq!(state_1.is_finalized, state_2.is_finalized);
			}
		}

		#[test]
		fn default_consistency_tests() {
			let initial_state: Poly1305 = Poly1305::new(&OneTimeKey::from_slice(&KEY).unwrap());

			let test_runner = StreamingContextConsistencyTester::<Tag, Poly1305>::new(
				initial_state,
				POLY1305_BLOCKSIZE,
			);
			test_runner.run_all_tests();
		}

		// Proptests. Only exectued when NOT testing no_std.
		#[cfg(feature = "safe_api")]
		mod proptest {
			use super::*;

			quickcheck! {
				/// Related bug: https://github.com/brycx/orion/issues/46
				/// Test different streaming state usage patterns.
				fn prop_input_to_consistency(data: Vec<u8>) -> bool {
					let initial_state: Poly1305 = Poly1305::new(&OneTimeKey::from_slice(&KEY).unwrap());

					let test_runner = StreamingContextConsistencyTester::<Tag, Poly1305>::new(initial_state, POLY1305_BLOCKSIZE);
					test_runner.run_all_tests_property(&data);
					true
				}
			}
		}
	}
}

// Testing private functions in the module.
#[cfg(test)]
mod private {
	use super::*;

	// One function tested per submodule.

	mod test_process_block {
		use super::*;

		#[test]
		fn test_process_block_len() {
			let block_0 = [0u8; 0];
			let block_1 = [0u8; 15];
			let block_2 = [0u8; 17];
			let block_3 = [0u8; 16];

			let sk = OneTimeKey::from_slice(&[0u8; 32]).unwrap();
			let mut state = Poly1305::new(&sk);

			assert!(state.process_block(&block_0).is_err());
			assert!(state.process_block(&block_1).is_err());
			assert!(state.process_block(&block_2).is_err());
			assert!(state.process_block(&block_3).is_ok());
		}
	}

	mod test_process_end_of_stream {
		use super::*;

		#[test]
		fn test_process_no_panic() {
			let block = [0u8; 16];
			let sk = OneTimeKey::from_slice(&[0u8; 32]).unwrap();
			let mut state = Poly1305::new(&sk);
			// Should not panic
			state.process_end_of_stream();
			state.reset();
			state.process_end_of_stream();

			let mut state = Poly1305::new(&sk);
			state.process_block(&block).unwrap();
			// Should not panic
			state.process_end_of_stream();
			state.reset();
			state.process_end_of_stream();
		}
	}
}<|MERGE_RESOLUTION|>--- conflicted
+++ resolved
@@ -435,49 +435,6 @@
 	mod test_verify {
 		use super::*;
 
-<<<<<<< HEAD
-=======
-		#[test]
-		fn test_poly1305_verify_ok() {
-			let tag = poly1305(&OneTimeKey::from_slice(&[0u8; 32]).unwrap(), &[0u8; 16]).unwrap();
-			verify(
-				&tag,
-				&OneTimeKey::from_slice(&[0u8; 32]).unwrap(),
-				&[0u8; 16],
-			)
-			.unwrap();
-		}
-
-		#[test]
-		fn test_poly1305_verify_err() {
-			let mut tag =
-				poly1305(&OneTimeKey::from_slice(&[0u8; 32]).unwrap(), &[0u8; 16]).unwrap();
-			tag.value[0] ^= 1;
-			assert!(verify(
-				&tag,
-				&OneTimeKey::from_slice(&[0u8; 32]).unwrap(),
-				&[0u8; 16],
-			)
-			.is_err());
-		}
-
-		#[test]
-		fn finalize_and_verify_true() {
-			let secret_key = OneTimeKey::from_slice(&[0u8; 32]).unwrap();
-			let data = "what do ya want for nothing?".as_bytes();
-
-			let mut tag = Poly1305::new(&secret_key);
-			tag.update(data).unwrap();
-
-			assert!(verify(
-				&tag.finalize().unwrap(),
-				&OneTimeKey::from_slice(&[0u8; 32]).unwrap(),
-				data
-			)
-			.is_ok());
-		}
-
->>>>>>> def7dc5e
 		// Proptests. Only exectued when NOT testing no_std.
 		#[cfg(feature = "safe_api")]
 		mod proptest {
