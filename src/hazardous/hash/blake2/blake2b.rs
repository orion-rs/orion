--- conflicted
+++ resolved
@@ -66,7 +66,9 @@
 use crate::hazardous::hash::blake2::blake2b_core;
 use crate::hazardous::hash::blake2::blake2b_core::BLAKE2B_OUTSIZE;
 
-<<<<<<< HEAD
+#[cfg(feature = "safe_api")]
+use std::io;
+
 /// A type to represent the `Digest` that BLAKE2b returns.
 ///
 /// # Errors:
@@ -81,19 +83,6 @@
 impl Bounded for BlakeDigest {
     const MIN: Option<usize> = Some(1);
     const MAX: Option<usize> = Some(BLAKE2B_OUTSIZE);
-=======
-#[cfg(feature = "safe_api")]
-use std::io;
-
-construct_public! {
-    /// A type to represent the `Digest` that BLAKE2b returns.
-    ///
-    /// # Errors:
-    /// An error will be returned if:
-    /// - `slice` is empty.
-    /// - `slice` is greater than 64 bytes.
-    (Digest, test_digest, 1, BLAKE2B_OUTSIZE)
->>>>>>> 4ed3eaa4
 }
 
 #[derive(Debug, Clone)]
