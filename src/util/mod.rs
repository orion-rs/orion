--- conflicted
+++ resolved
@@ -88,13 +88,8 @@
 /// ```rust
 /// use orion::util;
 ///
-<<<<<<< HEAD
-/// let mut mac = [0u8; 64];
-/// assert!(util::secure_cmp(&mac, &[0u8; 64]).is_ok());
-=======
 /// let mut rnd_bytes = [0u8; 64];
 /// assert!(util::secure_cmp(&rnd_bytes, &[0u8; 64])?);
->>>>>>> 5d44ca4d
 ///
 /// util::secure_rand_bytes(&mut rnd_bytes)?;
 /// assert!(util::secure_cmp(&rnd_bytes, &[0u8; 64]).is_err());
