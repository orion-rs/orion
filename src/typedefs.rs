// MIT License

// Copyright (c) 2018-2019 The orion Developers

// Permission is hereby granted, free of charge, to any person obtaining a copy
// of this software and associated documentation files (the "Software"), to deal
// in the Software without restriction, including without limitation the rights
// to use, copy, modify, merge, publish, distribute, sublicense, and/or sell
// copies of the Software, and to permit persons to whom the Software is
// furnished to do so, subject to the following conditions:

// The above copyright notice and this permission notice shall be included in
// all copies or substantial portions of the Software.

// THE SOFTWARE IS PROVIDED "AS IS", WITHOUT WARRANTY OF ANY KIND, EXPRESS OR
// IMPLIED, INCLUDING BUT NOT LIMITED TO THE WARRANTIES OF MERCHANTABILITY,
// FITNESS FOR A PARTICULAR PURPOSE AND NONINFRINGEMENT. IN NO EVENT SHALL THE
// AUTHORS OR COPYRIGHT HOLDERS BE LIABLE FOR ANY CLAIM, DAMAGES OR OTHER
// LIABILITY, WHETHER IN AN ACTION OF CONTRACT, TORT OR OTHERWISE, ARISING FROM,
// OUT OF OR IN CONNECTION WITH THE SOFTWARE OR THE USE OR OTHER DEALINGS IN THE
// SOFTWARE.

///
/// Trait implementation macros

#[cfg(feature = "safe_api")]
/// Macro that implements the `Default` trait, which will make a type, that
/// needs secure default methods like CSPRNG generation, return itself with a
/// default and secure length of random bytes.
macro_rules! impl_default_trait (($name:ident, $size:expr) => (
    impl core::default::Default for $name {
        #[must_use]
        #[cfg(feature = "safe_api")]
        /// Randomly generate using a CSPRNG with recommended size. Not available in `no_std` context.
        fn default() -> $name {
            use crate::util;
            let mut value = vec![0u8; $size];
            util::secure_rand_bytes(&mut value).unwrap();

            $name { value: value, original_length: $size }
        }
    }
));

/// Macro that implements the `PartialEq` trait on a object called `$name` that
/// also implements `unprotected_as_bytes()`. This `PartialEq` will perform in
/// constant time.
macro_rules! impl_ct_partialeq_trait (($name:ident, $bytes_function:ident) => (
    impl PartialEq for $name {
        fn eq(&self, other: &$name) -> bool {
            use subtle::ConstantTimeEq;
<<<<<<< HEAD
             self.$bytes_function()
                .ct_eq(&other.$bytes_function())
                .unwrap_u8() == 1
=======

            (self.unprotected_as_bytes()
                .ct_eq(other.unprotected_as_bytes())).into()
>>>>>>> 6e8ed3e9
        }
    }
));

/// Macro that implements the `Debug` trait on a object called `$name`.
/// This `Debug` will omit any fields of object `$name` to avoid them being
/// written to logs.
macro_rules! impl_omitted_debug_trait (($name:ident) => (
    impl core::fmt::Debug for $name {
        fn fmt(&self, f: &mut core::fmt::Formatter) -> core::fmt::Result {
            write!(f, "{} {{***OMITTED***}}", stringify!($name))
        }
    }
));

/// Macro that implements the `Debug` trait on a object called `$name`.
/// This `Debug` will omit any fields of object `$name` to avoid them being
/// written to logs.
macro_rules! impl_normal_debug_trait (($name:ident) => (
    impl core::fmt::Debug for $name {
        fn fmt(&self, f: &mut core::fmt::Formatter) -> core::fmt::Result {
            write!(f, "{} {:?}", stringify!($name), &self.value[..])
        }
    }
));

/// Macro that implements the `Drop` trait on a object called `$name` which has
/// a field `value`. This `Drop` will zero out the field `value` when the
/// objects destructor is called. WARNING: This requires value to be an array as
/// clear_on_drop will not be called correctly if this particluar trait is
/// implemented on Vec's.
macro_rules! impl_drop_trait (($name:ident) => (
    impl Drop for $name {
        fn drop(&mut self) {
            use zeroize::Zeroize;
            self.value.zeroize();
        }
    }
));

/// Macro that implements the `AsRef<[u8]>` trait on a object called `$name`
/// which has fields `value` and `original_length`. This will return the inner
/// `value` as a byte slice, and should only be implemented on public types
/// which don't have any special protections.
macro_rules! impl_asref_trait (($name:ident) => (
    impl core::convert::AsRef<[u8]> for $name {
        #[inline]
        fn as_ref(&self) -> &[u8] {
            &self.value[..self.original_length]
        }
    }
));

/// Macro that implements the `From<[T]>` trait on a object called `$name`
/// which has fields `value` and `original_length`. It implements From
/// based on `$size` and this macro should, in most cases, only be used for
/// types which have a fixed-length.
macro_rules! impl_from_trait (($name:ident, $size:expr) => (
    impl core::convert::From<[u8; $size]> for $name {
        /// Make an object from a byte array.
        fn from(bytes: [u8; $size]) -> $name {
            $name {
                value: bytes,
                original_length: $size
            }
        }
    }
));

///
/// Function implementation macros

/// Macro to implement a `from_slice()` function. Returns `UnknownCryptoError`
/// if the slice is not of length `$size`.
/// $lower_bound and $upper_bound is the inclusive range of which a slice might
/// be acceptable in length. If a slice may only be a fixed size, $lower_bound
/// and $upper_bound should be the same. value will be allocated with a size of
/// $upper_bound.
macro_rules! func_from_slice (($name:ident, $lower_bound:expr, $upper_bound:expr) => (
    #[must_use]
    /// Make an object from a given byte slice.
    pub fn from_slice(slice: &[u8]) -> Result<$name, UnknownCryptoError> {

        let slice_len = slice.len();

        if slice_len < $lower_bound || slice_len > $upper_bound {
            return Err(UnknownCryptoError);
        }

        let mut value = [0u8; $upper_bound];
        value[..slice_len].copy_from_slice(slice);

        Ok($name { value: value, original_length: slice_len })
    }
));

#[cfg(feature = "safe_api")]
/// Macro to implement a `from_slice()` function. Returns `UnknownCryptoError`
/// if the slice is not of length `$size`.
macro_rules! func_from_slice_variable_size (($name:ident) => (
    #[must_use]
    #[cfg(feature = "safe_api")]
    /// Make an object from a given byte slice.
    pub fn from_slice(slice: &[u8]) -> Result<$name, UnknownCryptoError> {
        if slice.is_empty() {
            return Err(UnknownCryptoError);
        }

        Ok($name { value: Vec::from(slice), original_length: slice.len() })
    }
));

/// Macro to implement a `unprotected_as_bytes()` function for objects that
/// implement extra protections. Typically used on objects that implement
/// `Drop`, `Debug` and/or `PartialEq`.
macro_rules! func_unprotected_as_bytes (() => (
    #[must_use]
    /// Return the object as byte slice. __**Warning**__: Should not be used unless strictly
    /// needed. This __**breaks protections**__ that the type implements.
    pub fn unprotected_as_bytes(&self) -> &[u8] {
        self.value[..self.original_length].as_ref()
    }
));

/// Macro to implement a `get_length()` function which will return the objects'
/// length of field `value`.
macro_rules! func_get_length (() => (
    /// Return the length of the object.
    pub fn get_length(&self) -> usize {
        self.original_length
    }
));

/// Macro to implement a `generate()` function for objects that benefit from
/// having a CSPRNG available to generate data of a fixed length $size.
macro_rules! func_generate (($name:ident, $size:expr, $gen_length:expr) => (
    #[must_use]
    #[cfg(feature = "safe_api")]
    /// Randomly generate using a CSPRNG. Not available in `no_std` context.
    pub fn generate() -> Result<$name, UnknownCryptoError> {
        use crate::util;
        let mut value = [0u8; $size];
        util::secure_rand_bytes(&mut value[..$gen_length])?;

        Ok($name { value: value, original_length: $gen_length })
    }
));

#[cfg(feature = "safe_api")]
/// Macro to implement a `generate()` function for objects that benefit from
/// having a CSPRNG available to generate data of a variable length.
macro_rules! func_generate_variable_size (($name:ident) => (
    #[must_use]
    #[cfg(feature = "safe_api")]
    /// Randomly generate using a CSPRNG. Not available in `no_std` context.
    pub fn generate(length: usize) -> Result<$name, UnknownCryptoError> {
        use crate::util;
        if length < 1 || length >= (u32::max_value() as usize) {
            return Err(UnknownCryptoError);
        }

        let mut value = vec![0u8; length];
        util::secure_rand_bytes(&mut value)?;

        Ok($name { value: value, original_length: length })
    }
));

///
/// Test implementation macros

#[cfg(test)]
macro_rules! test_bound_parameters (($name:ident, $lower_bound:expr, $upper_bound:expr, $gen_length:expr) => (
    #[test]
    fn test_bound_params() {
        // $lower_bound:
        assert!($lower_bound <= $upper_bound);
        // $upper_bound:
        // $gen_length:
        assert!($gen_length <= $upper_bound);
        assert!($gen_length >= $lower_bound);
    }
));

#[cfg(test)]
macro_rules! test_from_slice (($name:ident, $lower_bound:expr, $upper_bound:expr) => (
    #[test]
    fn test_from_slice() {
        assert!($name::from_slice(&[0u8; $upper_bound]).is_ok());
        assert!($name::from_slice(&[0u8; $lower_bound]).is_ok());

        assert!($name::from_slice(&[0u8; $upper_bound + 1]).is_err());
        assert!($name::from_slice(&[0u8; $lower_bound - 1]).is_err());
        assert!($name::from_slice(&[0u8; 0]).is_err());

        // Test non-fixed-length definitions
        if $upper_bound != $lower_bound {
            assert!($name::from_slice(&[0u8; $upper_bound - 1]).is_ok());
            assert!($name::from_slice(&[0u8; $lower_bound + 1]).is_ok());
        }
    }
));

#[cfg(test)]
macro_rules! test_as_bytes_and_get_length (($name:ident, $lower_bound:expr, $upper_bound:expr, $bytes_function:ident) => (
    #[test]
    fn test_as_bytes() {
        let test_upper = $name::from_slice(&[0u8; $upper_bound]).unwrap();
        let test_lower = $name::from_slice(&[0u8; $lower_bound]).unwrap();

        assert!(test_upper.$bytes_function().len() == test_upper.get_length());
        assert!(test_upper.get_length() == $upper_bound);

        assert!(test_lower.$bytes_function().len() == test_lower.get_length());
        assert!(test_lower.get_length() == $lower_bound);

        // Test non-fixed-length definitions
        if $lower_bound != $upper_bound {
            let test_upper = $name::from_slice(&[0u8; $upper_bound - 1]).unwrap();
            let test_lower = $name::from_slice(&[0u8; $lower_bound + 1]).unwrap();

            assert!(test_upper.$bytes_function().len() == test_upper.get_length());
            assert!(test_upper.get_length() == $upper_bound - 1);

            assert!(test_lower.$bytes_function().len() == test_lower.get_length());
            assert!(test_lower.get_length() == $lower_bound + 1);
        }
    }
));

#[cfg(test)]
#[cfg(feature = "safe_api")]
macro_rules! test_generate (($name:ident, $gen_length:expr) => (
    #[test]
    #[cfg(feature = "safe_api")]
    fn test_generate() {
        let test_zero = $name::from_slice(&[0u8; $gen_length]).unwrap();
        // A random one should never be all 0's.
        let test_rand = $name::generate().unwrap();
        assert!(test_zero != test_rand);
        // A random generated one should always be $gen_length in length.
        assert!(test_rand.get_length() == $gen_length);
    }
));

#[cfg(test)]
#[cfg(feature = "safe_api")]
macro_rules! test_omitted_debug (($name:ident, $upper_bound:expr) => (
    #[test]
    #[cfg(feature = "safe_api")]
    // format! is only available with std
    fn test_omitted_debug() {
        let secret = format!("{:?}", [0u8; $upper_bound].as_ref());
        let test_debug_contents = format!("{:?}", $name::from_slice(&[0u8; $upper_bound]).unwrap());
        assert_eq!(test_debug_contents.contains(&secret), false);
    }
));

#[cfg(test)]
#[cfg(feature = "safe_api")]
macro_rules! test_from_slice_variable (($name:ident) => (
    #[test]
    #[cfg(feature = "safe_api")]
    fn test_from_slice_variable() {
        assert!($name::from_slice(&[0u8; 512]).is_ok());
        assert!($name::from_slice(&[0u8; 256]).is_ok());
        assert!($name::from_slice(&[0u8; 1]).is_ok());
        assert!($name::from_slice(&[0u8; 0]).is_err());
    }
));

#[cfg(test)]
#[cfg(feature = "safe_api")]
macro_rules! test_generate_variable (($name:ident) => (
    #[test]
    #[cfg(feature = "safe_api")]
    fn test_generate_variable() {
        assert!($name::generate(0).is_err());
        assert!($name::generate(usize::max_value()).is_err());
        assert!($name::generate(1).is_ok());
        assert!($name::generate(64).is_ok());

        let test_zero = $name::from_slice(&[0u8; 128]).unwrap();
        // A random one should never be all 0's.
        let test_rand = $name::generate(128).unwrap();
        assert!(test_zero != test_rand);
        assert!(test_rand.get_length() == 128);
    }
));

///
/// Newtype implementation macros

/// Macro to construct a type containing sensitive data, using a fixed-size
/// array.
///
/// - $name: The name for the newtype.
///
/// - $test_module_name: The name for the newtype's testing module (usually
///   "test_$name").
///
/// - $lower_bound/$upper_bound: An inclusive range that defines what length a
///   secret value might be.
///  Used to validate length of `slice` in from_slice(). $upper_bound also
/// defines the `value` field array allocation size.
///
/// - $gen_length: The amount of data to be randomly generated when using
///   generate().
macro_rules! construct_secret_key {
    ($(#[$meta:meta])*
    ($name:ident, $test_module_name:ident, $lower_bound:expr, $upper_bound:expr, $gen_length:expr)) => (
        #[must_use]
        $(#[$meta])*
        ///
        /// # Security:
        /// - __**Avoid using**__ `unprotected_as_bytes()` whenever possible, as it breaks all protections
        /// that the type implements.
        pub struct $name {
            value: [u8; $upper_bound],
            original_length: usize,
        }

        impl_omitted_debug_trait!($name);
        impl_drop_trait!($name);
        impl_ct_partialeq_trait!($name, unprotected_as_bytes);

        impl $name {
            func_from_slice!($name, $lower_bound, $upper_bound);
            func_unprotected_as_bytes!();
            func_generate!($name, $upper_bound, $gen_length);
            func_get_length!();
        }

        #[cfg(test)]
        mod $test_module_name {
            use super::*;

            test_bound_parameters!($name, $lower_bound, $upper_bound, $gen_length);
            test_from_slice!($name, $lower_bound, $upper_bound);
            test_as_bytes_and_get_length!($name, $lower_bound, $upper_bound, unprotected_as_bytes);

            #[cfg(test)]
            #[cfg(feature = "safe_api")]
            mod tests_with_std {
                use super::*;

                test_generate!($name, $gen_length);
                test_omitted_debug!($name, $upper_bound);
            }
        }
    );
}

/// Macro to construct a digest type containing non-sensitive data, using a
/// fixed-size array.
///
/// - $name: The name for the newtype.
///
/// - $test_module_name: The name for the newtype's testing module (usually
///   "test_$name").
///
/// - $lower_bound/$upper_bound: An inclusive range that defines what length a
///   secret value might be.
///
/// - $gen_length: The amount of data to be randomly generated when using
///   generate(). If not supplied, the public newtype will not have a
///   `generate()` function available.
///
/// Used to validate length of `slice` in from_slice(). $upper_bound also
/// defines the `value` field array allocation size.
macro_rules! construct_public {
    ($(#[$meta:meta])*
    ($name:ident, $test_module_name:ident, $lower_bound:expr, $upper_bound:expr)) => (
        #[must_use]
        #[derive(Clone, Copy)]
        $(#[$meta])*
        ///
        pub struct $name {
            value: [u8; $upper_bound],
            original_length: usize,
        }

        impl_ct_partialeq_trait!($name, as_ref);
        impl_normal_debug_trait!($name);
        impl_asref_trait!($name);

        impl $name {
            func_from_slice!($name, $lower_bound, $upper_bound);
            func_get_length!();
        }

        #[cfg(test)]
        mod $test_module_name {
            use super::*;
            // Replace $gen_length with $upper_bound since this doesn't have
            // generate() function.
            test_bound_parameters!($name, $lower_bound, $upper_bound, $upper_bound);
            test_from_slice!($name, $lower_bound, $upper_bound);
            test_as_bytes_and_get_length!($name, $lower_bound, $upper_bound, as_ref);
        }
    );

    ($(#[$meta:meta])*
    ($name:ident, $test_module_name:ident, $lower_bound:expr, $upper_bound:expr, $gen_length:expr)) => (
        #[must_use]
        #[derive(Clone, Copy)]
        $(#[$meta])*
        ///
        pub struct $name {
            value: [u8; $upper_bound],
            original_length: usize,
        }

        impl_ct_partialeq_trait!($name, as_ref);
        impl_normal_debug_trait!($name);
        impl_asref_trait!($name);

        impl $name {
            func_from_slice!($name, $lower_bound, $upper_bound);
            func_generate!($name, $upper_bound, $gen_length);
            func_get_length!();
        }

        #[cfg(test)]
        mod $test_module_name {
            use super::*;
            test_bound_parameters!($name, $lower_bound, $upper_bound, $upper_bound);
            test_from_slice!($name, $lower_bound, $upper_bound);
            test_as_bytes_and_get_length!($name, $lower_bound, $upper_bound, as_ref);

            #[cfg(test)]
            #[cfg(feature = "safe_api")]
            mod tests_with_std {
                use super::*;

                test_generate!($name, $gen_length);
            }
        }
    );
}

/// Macro to construct a tag type that MACs return.
macro_rules! construct_tag {
    ($(#[$meta:meta])*
    ($name:ident, $test_module_name:ident, $lower_bound:expr, $upper_bound:expr)) => (
        #[must_use]
        #[derive(Clone, Copy)]
        $(#[$meta])*
        ///
        /// # Security:
        /// - __**Avoid using**__ `unprotected_as_bytes()` whenever possible, as it breaks all protections
        /// that the type implements.
        pub struct $name {
            value: [u8; $upper_bound],
            original_length: usize,
        }

        impl_omitted_debug_trait!($name);
        impl_ct_partialeq_trait!($name, unprotected_as_bytes);

        impl $name {
            func_from_slice!($name, $lower_bound, $upper_bound);
            func_unprotected_as_bytes!();
            func_get_length!();
        }

        #[cfg(test)]
        mod $test_module_name {
            use super::*;
            // Replace $gen_length with $upper_bound since a tag doesn't have
            // generate() function.
            test_bound_parameters!($name, $lower_bound, $upper_bound, $upper_bound);
            test_from_slice!($name, $lower_bound, $upper_bound);
            test_as_bytes_and_get_length!($name, $lower_bound, $upper_bound, unprotected_as_bytes);

            #[cfg(test)]
            #[cfg(feature = "safe_api")]
            mod tests_with_std {
                use super::*;

                test_omitted_debug!($name, $upper_bound);
            }
        }
    );
}

/// Macro to construct a secret key used for HMAC. This pre-pads the given key
/// to the required length specified by the HMAC specifications.
macro_rules! construct_hmac_key {
    ($(#[$meta:meta])*
    ($name:ident, $size:expr)) => (
        #[must_use]
        $(#[$meta])*
        ///
        /// # Security:
        /// - __**Avoid using**__ `unprotected_as_bytes()` whenever possible, as it breaks all protections
        /// that the type implements.
        pub struct $name {
            value: [u8; $size],
            original_length: usize,
        }

        impl_omitted_debug_trait!($name);
        impl_drop_trait!($name);
        impl_ct_partialeq_trait!($name, unprotected_as_bytes);

        impl $name {
            #[must_use]
            /// Make an object from a given byte slice.
            pub fn from_slice(slice: &[u8]) -> Result<$name, UnknownCryptoError> {
                use crate::hazardous::hash::sha512;
                use crate::hazardous::constants::SHA512_OUTSIZE;

                let mut secret_key = [0u8; $size];

                let slice_len = slice.len();

                if slice_len > $size {
                    secret_key[..SHA512_OUTSIZE].copy_from_slice(&sha512::digest(slice)?.as_ref());
                } else {
                    secret_key[..slice_len].copy_from_slice(slice);
                }

                Ok($name { value: secret_key, original_length: $size })
            }

            func_unprotected_as_bytes!();
            func_generate!($name, $size, $size);
            func_get_length!();
        }

        #[test]
        fn test_key_size() {
            assert!($name::from_slice(&[0u8; $size]).is_ok());
            assert!($name::from_slice(&[0u8; $size - $size]).is_ok());
            assert!($name::from_slice(&[0u8; $size + 1]).is_ok());
        }

        #[test]
        fn test_unprotected_as_bytes_hmac_key() {
            let test = $name::from_slice(&[0u8; $size]).unwrap();
            assert!(test.unprotected_as_bytes().len() == $size);
            assert!(test.unprotected_as_bytes() == [0u8; $size].as_ref());
        }

        #[test]
        fn test_get_length_hmac_key() {
            let test = $name::from_slice(&[0u8; $size]).unwrap();
            assert!(test.unprotected_as_bytes().len() == test.get_length());
            assert!($size == test.get_length());
        }

        #[test]
        #[cfg(feature = "safe_api")]
        fn test_generate_hmac() {
            let test_zero = $name::from_slice(&[0u8; $size]).unwrap();
            // A random one should never be all 0's.
            let test_rand = $name::generate().unwrap();
            assert!(test_zero != test_rand);
            // A random generated one should always be $size in length.
            assert!(test_rand.get_length() == $size);
        }

        #[test]
        #[cfg(feature = "safe_api")]
        // format! is only available with std
        fn test_omitted_debug_hmac_key() {
            let secret = format!("{:?}", [0u8; $size].as_ref());
            let test_debug_contents = format!("{:?}", $name::from_slice(&[0u8; $size]).unwrap());
            assert_eq!(test_debug_contents.contains(&secret), false);
        }
    );
}

<<<<<<< HEAD
=======
/// Macro to construct a secret key used for BLAKE2b. It is padded aginst a
/// BLOCKSIZE value, but can at most be half that when generated or constructed
/// from a slice.
macro_rules! construct_blake2b_key {
    ($(#[$meta:meta])*
    ($name:ident, $size:expr)) => (
        #[must_use]
        $(#[$meta])*
        ///
        /// # Security:
        /// - __**Avoid using**__ `unprotected_as_bytes()` whenever possible, as it breaks all protections
        /// that the type implements.
        pub struct $name {
            value: [u8; $size],
            original_size: usize,
        }

        impl_omitted_debug_trait!($name);
        impl_drop_trait!($name);
        impl_ct_partialeq_trait!($name);

        impl $name {
            #[must_use]
            /// Make an object from a given byte slice.
            pub fn from_slice(slice: &[u8]) -> Result<$name, UnknownCryptoError> {
                if slice.len() > 64 || slice.is_empty() {
                    return Err(UnknownCryptoError);
                }

                let mut secret_key = [0u8; $size];
                let slice_len = slice.len();
                secret_key[..slice_len].copy_from_slice(slice);

                Ok($name {
                    value: secret_key,
                    original_size: slice_len,
                })
            }

            /// Get the original size of the key, before padding.
            pub fn get_original_length(&self) -> usize {
                self.original_size
            }

            #[must_use]
            #[cfg(feature = "safe_api")]
            /// Randomly generate using a CSPRNG. Not available in `no_std` context.
            pub fn generate() -> Result<$name, UnknownCryptoError> {
                use crate::util;
                let mut value = [0u8; $size];
                // BLAKE2b key can be at max 64 bytes
                util::secure_rand_bytes(&mut value[..64])?;

                Ok($name {
                    value: value,
                    original_size: 64,
                })
            }

            func_unprotected_as_bytes!();
            func_get_length!();
        }

        #[test]
        fn test_blake2b_key_size() {
            assert!($name::from_slice(&[0u8; 64]).is_ok());
            assert!($name::from_slice(&[0u8; 63]).is_ok());
            assert!($name::from_slice(&[0u8; 65]).is_err());
            assert!($name::from_slice(&[0u8; 0]).is_err());
        }
        #[test]
        fn test_unprotected_as_bytes_blake2b_key() {
            // Verify against $size because that's how the key is padded.
            let test = $name::from_slice(&[0u8; 64]).unwrap();
            assert!(test.unprotected_as_bytes() == [0u8; $size].as_ref());

            let test = $name::from_slice(&[0u8; 32]).unwrap();
            assert!(test.unprotected_as_bytes() == [0u8; $size].as_ref());

            let test = $name::from_slice(&[0u8; 1]).unwrap();
            assert!(test.unprotected_as_bytes() == [0u8; $size].as_ref());
        }

        #[test]
        fn test_get_length_blake2b_key() {
            let test = $name::from_slice(&[0u8; 64]).unwrap();
            assert!(test.unprotected_as_bytes().len() == test.get_length());
            assert!($size == test.get_length());
        }

        #[test]
        fn test_get_original_length_blake2b_key() {
            let test = $name::from_slice(&[0u8; 64]).unwrap();
            assert!(test.unprotected_as_bytes().len() != test.get_original_length());
            assert!(64 == test.get_original_length());
        }

        #[test]
        fn test_blake2b_key_zero_padding() {
            let test = $name::from_slice(&[1u8; 64]).unwrap();
            assert!([0u8; 64].as_ref() == &test.unprotected_as_bytes()[64..]);
        }

        #[test]
        #[cfg(feature = "safe_api")]
        fn test_generate_blake2b() {
            let test_zero = $name::from_slice(&[0u8; 64]).unwrap();
            // A random one should never be all 0's.
            let test_rand = $name::generate().unwrap();
            assert!(test_zero != test_rand);
            assert_ne!(
                test_zero.unprotected_as_bytes(),
                &test_rand.unprotected_as_bytes()[..test_zero.get_original_length()]
            );
            // A random generated one should always be 64 in length for Blake2b.
            assert!(test_rand.get_original_length() == 64);
        }

        #[test]
        #[cfg(feature = "safe_api")]
        // format! is only available with std
        fn test_omitted_debug_blake2b_key() {
            let secret = format!("{:?}", [0u8; 64].as_ref());
            let test_debug_contents = format!("{:?}", $name::from_slice(&[0u8; 64]).unwrap());
            assert_eq!(test_debug_contents.contains(&secret), false);
        }
    );
}

/// Macro to construct a digest returned by BLAKE2b.
macro_rules! construct_digest {
    ($(#[$meta:meta])*
    ($name:ident, $size:expr)) => (
        #[must_use]
        #[derive(Clone, Copy)]
        $(#[$meta])*
        ///
        pub struct $name {
            value: [u8; $size],
            digest_size: usize,
        }

        impl PartialEq for $name {
            fn eq(&self, other: &$name) -> bool {
                use subtle::ConstantTimeEq;

                (self.as_bytes().ct_eq(other.as_bytes())).into()
            }
        }

        impl $name {
            #[must_use]
            /// Return the object as byte slice.
            pub fn as_bytes(&self) -> &[u8] {
                self.value[..self.digest_size].as_ref()
            }

            #[must_use]
            /// Make an object from a given byte slice.
            pub fn from_slice(slice: &[u8]) -> Result<$name, UnknownCryptoError> {
                if slice.is_empty() || slice.len() > $size {
                    return Err(UnknownCryptoError);
                }

                let mut value = [0u8; $size];
                value[..slice.len()].copy_from_slice(slice);

                Ok($name {
                    value: value,
                    digest_size: slice.len(),
                })
            }

            /// Return the length of the object.
            pub fn get_length(&self) -> usize {
                self.digest_size
            }
        }

        impl core::fmt::Debug for $name {
            fn fmt(&self, f: &mut core::fmt::Formatter) -> core::fmt::Result {
                write!(f, "{} value: {:?}, digest_size: {:?}", stringify!($name), &self.value[..], &self.digest_size)
            }
        }

        #[test]
        fn test_blake2b_digest_size() {
            assert!($name::from_slice(&[0u8; 64]).is_ok());
            assert!($name::from_slice(&[0u8; 63]).is_ok());
            assert!($name::from_slice(&[0u8; 65]).is_err());
            assert!($name::from_slice(&[0u8; 0]).is_err());
        }
        #[test]
        fn test_as_bytes_blake2b_digest() {
            let test = $name::from_slice(&[0u8; 64]).unwrap();
            assert!(test.as_bytes() == [0u8; 64].as_ref());

            let test = $name::from_slice(&[0u8; 32]).unwrap();
            assert!(test.as_bytes() == [0u8; 32].as_ref());

            let test = $name::from_slice(&[0u8; 1]).unwrap();
            assert!(test.as_bytes() == [0u8; 1].as_ref());
        }

        #[test]
        fn test_get_length_blake2b_digest() {
            let test = $name::from_slice(&[0u8; 32]).unwrap();
            assert!(test.as_bytes().len() == test.get_length());
            assert!(32 == test.get_length());
        }
    );
}

>>>>>>> 6e8ed3e9
#[cfg(feature = "safe_api")]
/// Macro to construct a type containing sensitive data which is stored on the
/// heap.
macro_rules! construct_secret_key_variable_size {
    ($(#[$meta:meta])*
    ($name:ident, $test_module_name:ident, $default_size:expr)) => (
        #[must_use]
        #[cfg(feature = "safe_api")]
        $(#[$meta])*
        ///
        /// # Security:
        /// - __**Avoid using**__ `unprotected_as_bytes()` whenever possible, as it breaks all protections
        /// that the type implements.
        pub struct $name {
            value: Vec<u8>,
            original_length: usize,
        }

        impl_omitted_debug_trait!($name);
        impl_drop_trait!($name);
        impl_ct_partialeq_trait!($name, unprotected_as_bytes);
        impl_default_trait!($name, $default_size);

        impl $name {
            func_from_slice_variable_size!($name);
            func_unprotected_as_bytes!();
            func_get_length!();
            func_generate_variable_size!($name);
        }

        #[cfg(test)]
        mod $test_module_name {
            use super::*;

            test_from_slice_variable!($name);
            test_as_bytes_and_get_length!($name, 1, $default_size + 1, unprotected_as_bytes);
            test_generate_variable!($name);
            test_omitted_debug!($name, $default_size);
        }
    );
}

#[cfg(feature = "safe_api")]
/// Macro to construct a type containing non-sensitive which is stored on the
/// heap.
macro_rules! construct_salt_variable_size {
    ($(#[$meta:meta])*
    ($name:ident, $test_module_name:ident, $default_size:expr)) => (
        #[must_use]
        #[cfg(feature = "safe_api")]
        $(#[$meta])*
        ///
        pub struct $name {
            value: Vec<u8>,
            original_length: usize,
        }

        impl_normal_debug_trait!($name);
        impl_default_trait!($name, $default_size);
        impl_ct_partialeq_trait!($name, as_ref);
        impl_asref_trait!($name);

        impl $name {
            func_from_slice_variable_size!($name);
            func_get_length!();
            func_generate_variable_size!($name);
        }

        #[cfg(test)]
        mod $test_module_name {
            use super::*;

            test_from_slice_variable!($name);
            test_as_bytes_and_get_length!($name, 1, $default_size + 1, as_ref);
            test_generate_variable!($name);
        }
    );
}<|MERGE_RESOLUTION|>--- conflicted
+++ resolved
@@ -49,15 +49,9 @@
     impl PartialEq for $name {
         fn eq(&self, other: &$name) -> bool {
             use subtle::ConstantTimeEq;
-<<<<<<< HEAD
-             self.$bytes_function()
-                .ct_eq(&other.$bytes_function())
-                .unwrap_u8() == 1
-=======
-
-            (self.unprotected_as_bytes()
-                .ct_eq(other.unprotected_as_bytes())).into()
->>>>>>> 6e8ed3e9
+
+            (self.$bytes_function()
+                .ct_eq(other.$bytes_function())).into()
         }
     }
 ));
@@ -632,222 +626,6 @@
     );
 }
 
-<<<<<<< HEAD
-=======
-/// Macro to construct a secret key used for BLAKE2b. It is padded aginst a
-/// BLOCKSIZE value, but can at most be half that when generated or constructed
-/// from a slice.
-macro_rules! construct_blake2b_key {
-    ($(#[$meta:meta])*
-    ($name:ident, $size:expr)) => (
-        #[must_use]
-        $(#[$meta])*
-        ///
-        /// # Security:
-        /// - __**Avoid using**__ `unprotected_as_bytes()` whenever possible, as it breaks all protections
-        /// that the type implements.
-        pub struct $name {
-            value: [u8; $size],
-            original_size: usize,
-        }
-
-        impl_omitted_debug_trait!($name);
-        impl_drop_trait!($name);
-        impl_ct_partialeq_trait!($name);
-
-        impl $name {
-            #[must_use]
-            /// Make an object from a given byte slice.
-            pub fn from_slice(slice: &[u8]) -> Result<$name, UnknownCryptoError> {
-                if slice.len() > 64 || slice.is_empty() {
-                    return Err(UnknownCryptoError);
-                }
-
-                let mut secret_key = [0u8; $size];
-                let slice_len = slice.len();
-                secret_key[..slice_len].copy_from_slice(slice);
-
-                Ok($name {
-                    value: secret_key,
-                    original_size: slice_len,
-                })
-            }
-
-            /// Get the original size of the key, before padding.
-            pub fn get_original_length(&self) -> usize {
-                self.original_size
-            }
-
-            #[must_use]
-            #[cfg(feature = "safe_api")]
-            /// Randomly generate using a CSPRNG. Not available in `no_std` context.
-            pub fn generate() -> Result<$name, UnknownCryptoError> {
-                use crate::util;
-                let mut value = [0u8; $size];
-                // BLAKE2b key can be at max 64 bytes
-                util::secure_rand_bytes(&mut value[..64])?;
-
-                Ok($name {
-                    value: value,
-                    original_size: 64,
-                })
-            }
-
-            func_unprotected_as_bytes!();
-            func_get_length!();
-        }
-
-        #[test]
-        fn test_blake2b_key_size() {
-            assert!($name::from_slice(&[0u8; 64]).is_ok());
-            assert!($name::from_slice(&[0u8; 63]).is_ok());
-            assert!($name::from_slice(&[0u8; 65]).is_err());
-            assert!($name::from_slice(&[0u8; 0]).is_err());
-        }
-        #[test]
-        fn test_unprotected_as_bytes_blake2b_key() {
-            // Verify against $size because that's how the key is padded.
-            let test = $name::from_slice(&[0u8; 64]).unwrap();
-            assert!(test.unprotected_as_bytes() == [0u8; $size].as_ref());
-
-            let test = $name::from_slice(&[0u8; 32]).unwrap();
-            assert!(test.unprotected_as_bytes() == [0u8; $size].as_ref());
-
-            let test = $name::from_slice(&[0u8; 1]).unwrap();
-            assert!(test.unprotected_as_bytes() == [0u8; $size].as_ref());
-        }
-
-        #[test]
-        fn test_get_length_blake2b_key() {
-            let test = $name::from_slice(&[0u8; 64]).unwrap();
-            assert!(test.unprotected_as_bytes().len() == test.get_length());
-            assert!($size == test.get_length());
-        }
-
-        #[test]
-        fn test_get_original_length_blake2b_key() {
-            let test = $name::from_slice(&[0u8; 64]).unwrap();
-            assert!(test.unprotected_as_bytes().len() != test.get_original_length());
-            assert!(64 == test.get_original_length());
-        }
-
-        #[test]
-        fn test_blake2b_key_zero_padding() {
-            let test = $name::from_slice(&[1u8; 64]).unwrap();
-            assert!([0u8; 64].as_ref() == &test.unprotected_as_bytes()[64..]);
-        }
-
-        #[test]
-        #[cfg(feature = "safe_api")]
-        fn test_generate_blake2b() {
-            let test_zero = $name::from_slice(&[0u8; 64]).unwrap();
-            // A random one should never be all 0's.
-            let test_rand = $name::generate().unwrap();
-            assert!(test_zero != test_rand);
-            assert_ne!(
-                test_zero.unprotected_as_bytes(),
-                &test_rand.unprotected_as_bytes()[..test_zero.get_original_length()]
-            );
-            // A random generated one should always be 64 in length for Blake2b.
-            assert!(test_rand.get_original_length() == 64);
-        }
-
-        #[test]
-        #[cfg(feature = "safe_api")]
-        // format! is only available with std
-        fn test_omitted_debug_blake2b_key() {
-            let secret = format!("{:?}", [0u8; 64].as_ref());
-            let test_debug_contents = format!("{:?}", $name::from_slice(&[0u8; 64]).unwrap());
-            assert_eq!(test_debug_contents.contains(&secret), false);
-        }
-    );
-}
-
-/// Macro to construct a digest returned by BLAKE2b.
-macro_rules! construct_digest {
-    ($(#[$meta:meta])*
-    ($name:ident, $size:expr)) => (
-        #[must_use]
-        #[derive(Clone, Copy)]
-        $(#[$meta])*
-        ///
-        pub struct $name {
-            value: [u8; $size],
-            digest_size: usize,
-        }
-
-        impl PartialEq for $name {
-            fn eq(&self, other: &$name) -> bool {
-                use subtle::ConstantTimeEq;
-
-                (self.as_bytes().ct_eq(other.as_bytes())).into()
-            }
-        }
-
-        impl $name {
-            #[must_use]
-            /// Return the object as byte slice.
-            pub fn as_bytes(&self) -> &[u8] {
-                self.value[..self.digest_size].as_ref()
-            }
-
-            #[must_use]
-            /// Make an object from a given byte slice.
-            pub fn from_slice(slice: &[u8]) -> Result<$name, UnknownCryptoError> {
-                if slice.is_empty() || slice.len() > $size {
-                    return Err(UnknownCryptoError);
-                }
-
-                let mut value = [0u8; $size];
-                value[..slice.len()].copy_from_slice(slice);
-
-                Ok($name {
-                    value: value,
-                    digest_size: slice.len(),
-                })
-            }
-
-            /// Return the length of the object.
-            pub fn get_length(&self) -> usize {
-                self.digest_size
-            }
-        }
-
-        impl core::fmt::Debug for $name {
-            fn fmt(&self, f: &mut core::fmt::Formatter) -> core::fmt::Result {
-                write!(f, "{} value: {:?}, digest_size: {:?}", stringify!($name), &self.value[..], &self.digest_size)
-            }
-        }
-
-        #[test]
-        fn test_blake2b_digest_size() {
-            assert!($name::from_slice(&[0u8; 64]).is_ok());
-            assert!($name::from_slice(&[0u8; 63]).is_ok());
-            assert!($name::from_slice(&[0u8; 65]).is_err());
-            assert!($name::from_slice(&[0u8; 0]).is_err());
-        }
-        #[test]
-        fn test_as_bytes_blake2b_digest() {
-            let test = $name::from_slice(&[0u8; 64]).unwrap();
-            assert!(test.as_bytes() == [0u8; 64].as_ref());
-
-            let test = $name::from_slice(&[0u8; 32]).unwrap();
-            assert!(test.as_bytes() == [0u8; 32].as_ref());
-
-            let test = $name::from_slice(&[0u8; 1]).unwrap();
-            assert!(test.as_bytes() == [0u8; 1].as_ref());
-        }
-
-        #[test]
-        fn test_get_length_blake2b_digest() {
-            let test = $name::from_slice(&[0u8; 32]).unwrap();
-            assert!(test.as_bytes().len() == test.get_length());
-            assert!(32 == test.get_length());
-        }
-    );
-}
-
->>>>>>> 6e8ed3e9
 #[cfg(feature = "safe_api")]
 /// Macro to construct a type containing sensitive data which is stored on the
 /// heap.
