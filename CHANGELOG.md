--- conflicted
+++ resolved
@@ -4,14 +4,10 @@
 
 **Changelog:**
 - Add support for post-quantum ML-KEM from FIPS-203 ([#431](https://github.com/orion-rs/orion/pull/431)).
-<<<<<<< HEAD
 - Add support for hybrid KEM X-Wing (draft06 version) ([#434](https://github.com/orion-rs/orion/issues/434)).
-=======
 - Implement `core::error::Error` instead of the `std`-version ([#440](https://github.com/orion-rs/orion/pull/440)).
 - Bump MSRV to `1.81.0`.
->>>>>>> a0026913
 - Update CI dependencies.
-
 
 ### 0.17.8
 
