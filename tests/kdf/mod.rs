--- conflicted
+++ resolved
@@ -3,12 +3,9 @@
 #[cfg(feature = "safe_api")]
 pub mod other_argon2;
 pub mod other_hkdf;
-<<<<<<< HEAD
 #[cfg(feature = "safe_api")]
 pub mod pynacl_argon2i;
-=======
 pub mod wycheproof_hkdf;
->>>>>>> 4b552bc2
 
 extern crate orion;
 use self::orion::hazardous::{kdf::hkdf::*, mac::hmac};
